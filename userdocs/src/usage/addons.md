# Addons

EKS Add-Ons is a new feature that lets you enable and manage Kubernetes operational
software for your AWS EKS clusters. At launch, EKS add-ons supports controlling the launch and version of the AWS VPC
CNI plugin through the EKS API

## Creating addons

You can specify what addons you want and what policies (if required) to attach to them in your config file:

```yaml
apiVersion: eksctl.io/v1alpha5
kind: ClusterConfig
metadata:
  name: exmaple-cluster
  region: us-west-2
  version: "1.18"

iam:
  withOIDC: true

addons:
- name: vpc-cni
  version: 1.7.5 # optional
  attachPolicyARNs: #optional
  - arn:aws:iam::aws:policy/AmazonEKS_CNI_Policy
  serviceAccountRoleARN: arn:aws:iam::aws:policy/AmazonEKSCNIAccess # optional
  tags: # optional
    team: eks
  attachPolicy: # optional
    Statement:
    - Effect: Allow
      Action:
      - ec2:AssignPrivateIpAddresses
      - ec2:AttachNetworkInterface
      - ec2:CreateNetworkInterface
      - ec2:DeleteNetworkInterface
      - ec2:DescribeInstances
      - ec2:DescribeTags
      - ec2:DescribeNetworkInterfaces
      - ec2:DescribeInstanceTypes
      - ec2:DetachNetworkInterface
      - ec2:ModifyNetworkInterfaceAttribute
      - ec2:UnassignPrivateIpAddresses
      Resource: '*'
```

You can specify at most one of `attachPolicy`, `attachPolicyARNs` and `serviceAccountRoleARN`.

!!!note
    In order to attach policies to addons your cluster must have `OIDC` enabled. If it's not enabled we ignore any policies
    attached.


You can then either have these addons created during the cluster creation process:
```console
eksctl create cluster -f config.yaml
```

Or you can create after cluster creation using the config file or CLI flags:

```console
eksctl create addon -f config.yaml
```

```console
eksctl create addon --name vpc-cni --version 1.7.5 --serivce-account-role-arn=<role-arn>
```

## Listing enabled addons

You can see what addons are enabled in your cluster by running:
```console
eksctl get addons --cluster <cluster-name>
```

## Setting the addon's version

Setting the version of the addon is optional. If the `version` field is empty in the request sent by `eksctl`, the EKS API will set it to the default version for that specific addon. More information about which version is the default version for specific addons can be found in the AWS documentation about EKS. Note that the default version might not necessarily be the latest version available. 

<<<<<<< HEAD

The addon version can be set to `latest`. Alternatively, the version can be set with the EKS built tag specified, such as `v1.7.5-eksbuild.1` or `v1.7.5-eksbuild.2`. It can also be set to the release version of the addon, such as `v1.7.5` or `1.7.5`, and the `eksbuild` suffix tag will be discovered and set for you.
=======
The addon version can be set to `latest`. Alternatively, the version can be set with the EKS build tag specified, such as `v1.7.5-eksbuild.1` or `v1.7.5-eksbuild.2`. It can also be set to the release version of the addon, such as `v1.7.5` or `1.7.5`, and the `eksbuild` suffix tag will be discovered and set for you.
>>>>>>> 57585927

See the section below on how to discover available addons and their versions.

## Discovering addons
You can discover what addons are available to install on your cluster by running:
```console
eksctl utils describe-addon-versions --cluster <cluster-name>
```

This will discover your cluster's kubernetes version and filter on that. Alternatively if you want to see what
addons are available for a particular kubernetes version you can run:
```console
eksctl utils describe-addon-versions --kubernetes-version <version>
```

## Updating addons
You can update your addons to newer versions and change what policies are attached by running:
```console
eksctl update addon -f config.yaml
```

```console
eksctl update addon --name vpc-cni --version 1.8.0 --serivce-account-role-arn=<new-role>
```

## Deleting addons
You can delete an addon by running:
```console
eksctl delete addon --cluster <cluster-name> --name <addon-name
```
This will delete the addon and any IAM roles associated to it.

When you delete your cluster all IAM roles associated to addons are also deleted.<|MERGE_RESOLUTION|>--- conflicted
+++ resolved
@@ -78,12 +78,7 @@
 
 Setting the version of the addon is optional. If the `version` field is empty in the request sent by `eksctl`, the EKS API will set it to the default version for that specific addon. More information about which version is the default version for specific addons can be found in the AWS documentation about EKS. Note that the default version might not necessarily be the latest version available. 
 
-<<<<<<< HEAD
-
-The addon version can be set to `latest`. Alternatively, the version can be set with the EKS built tag specified, such as `v1.7.5-eksbuild.1` or `v1.7.5-eksbuild.2`. It can also be set to the release version of the addon, such as `v1.7.5` or `1.7.5`, and the `eksbuild` suffix tag will be discovered and set for you.
-=======
 The addon version can be set to `latest`. Alternatively, the version can be set with the EKS build tag specified, such as `v1.7.5-eksbuild.1` or `v1.7.5-eksbuild.2`. It can also be set to the release version of the addon, such as `v1.7.5` or `1.7.5`, and the `eksbuild` suffix tag will be discovered and set for you.
->>>>>>> 57585927
 
 See the section below on how to discover available addons and their versions.
 
